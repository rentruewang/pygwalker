--- conflicted
+++ resolved
@@ -151,15 +151,8 @@
 __supported_modules = ['pandas', 'polars', 'modin']
 
 
-<<<<<<< HEAD
-def buildPandasPropGetter(pd = None):
-    # This would allow usage of any pandas compatible API
-    if pd is None:
-        import pandas as pd
-=======
 def _build_pandas_prop_getter(pd: ModuleType):
 
->>>>>>> 8463213e
     class PandasDataFramePropGetter(DataFramePropGetter[pd.DataFrame]):
         @classmethod
         def limited_sample(cls, df: DataFrame) -> DataFrame:
@@ -212,17 +205,8 @@
 
     return PandasDataFramePropGetter
 
-<<<<<<< HEAD
-def buildModinPropGetter():
-    from modin import pandas as pd
-    return buildPandasPropGetter(pd)
-
-def buildPolarsPropGetter():
-    import polars as pl
-=======
 
 def _build_polars_prop_getter(pl: ModuleType):
->>>>>>> 8463213e
     class PolarsDataFramePropGetter(DataFramePropGetter[pl.DataFrame]):
         Series = pl.Series
         @classmethod
@@ -281,17 +265,7 @@
         if isinstance(df, pd.DataFrame):
             __classname2method[pd.DataFrame] = _build_pandas_prop_getter(pd)
             return __classname2method[pd.DataFrame]
-<<<<<<< HEAD
-    
-    if 'modin' in sys.modules:
-        from modin import pandas as mpd
-        if isinstance(df, mpd.DataFrame):
-            __classname2method[mpd.DataFrame] = buildModinPropGetter()
-            return __classname2method[mpd.DataFrame]
-        
-=======
-
->>>>>>> 8463213e
+
     if 'polars' in sys.modules:   
         import polars as pl
         if isinstance(df, pl.DataFrame):
